val projectName = "parsley"

inThisBuild(List(
  organization := "parsley",
  homepage := Some(url("https://github.com/J-mie6/parsley")),
  licenses := List("Apache-2.0" -> url("http://www.apache.org/licenses/LICENSE-2.0")),
  developers := List(
    Developer(
      "J-mie6",
      "Jamie Willis",
      "j.willis19@imperial.ac.uk",
      url("https://github.com/J-mie6")
    )
  )
))

val scala212Version = "2.12.12"
val scala213Version = "2.13.3"
val scala3Version = "0.27.0-RC1"

Global / onChangedBuildSource := ReloadOnSourceChanges

lazy val root = project.in(file("."))
  .settings(
    name := projectName,
<<<<<<< HEAD
    organization := "org.http4s",
=======
>>>>>>> d0a9f0d2

    libraryDependencies ++= Seq(
      "org.scalactic" %% "scalactic" % "3.2.2" % Test,
      "org.scalatest" %% "scalatest" % "3.2.2" % Test
    ),
    scalaVersion := scala213Version,
    crossScalaVersions := List(scala212Version, scala213Version, scala3Version),

    scalacOptions ++= Seq("-deprecation", "-unchecked", "-feature"),
    scalacOptions ++= {
      if (isDotty.value)
        Seq(
          "-source:3.0-migration"
        )
      else Seq.empty
    },

    // Trick from sbt-spiewak: disable dottydoc, which is struggling
    // with our package object.
    Compile / doc / sources := {
      val old = (Compile / doc / sources).value
      if (isDotty.value)
        Seq()
      else
        old
    }
  )<|MERGE_RESOLUTION|>--- conflicted
+++ resolved
@@ -23,10 +23,7 @@
 lazy val root = project.in(file("."))
   .settings(
     name := projectName,
-<<<<<<< HEAD
     organization := "org.http4s",
-=======
->>>>>>> d0a9f0d2
 
     libraryDependencies ++= Seq(
       "org.scalactic" %% "scalactic" % "3.2.2" % Test,
