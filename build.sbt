val scala2Version = "2.13.3"
val projectName = "parsley"

inThisBuild(List(
  organization := "parsley",
  homepage := Some(url("https://github.com/J-mie6/parsley")),
  licenses := List("Apache-2.0" -> url("http://www.apache.org/licenses/LICENSE-2.0")),
  developers := List(
    Developer(
      "J-mie6",
      "Jamie Willis",
      "j.willis19@imperial.ac.uk",
      url("https://github.com/J-mie6")
    )
  )
))

Global / onChangedBuildSource := ReloadOnSourceChanges

lazy val root = project.in(file("."))
  .settings(
    name := projectName,
<<<<<<< HEAD
    organization := "org.http4s",
    version := parsleyVersion,
=======
>>>>>>> bf743167
    target in Compile in doc := baseDirectory.value / "docs",

    libraryDependencies ++= Seq("org.scalactic" %% "scalactic" % "3.0.8" % "test",
                                "org.scalatest" %% "scalatest" % "3.0.8" % "test"),
    scalaVersion := scala2Version,
    crossScalaVersions := List(scala2Version, "2.12.12"),

    scalacOptions ++= Seq("-deprecation", "-unchecked"),
  )<|MERGE_RESOLUTION|>--- conflicted
+++ resolved
@@ -20,11 +20,7 @@
 lazy val root = project.in(file("."))
   .settings(
     name := projectName,
-<<<<<<< HEAD
     organization := "org.http4s",
-    version := parsleyVersion,
-=======
->>>>>>> bf743167
     target in Compile in doc := baseDirectory.value / "docs",
 
     libraryDependencies ++= Seq("org.scalactic" %% "scalactic" % "3.0.8" % "test",
