--- conflicted
+++ resolved
@@ -10,13 +10,8 @@
     def choice[Tok, A](ps: Parsley[Tok, A]*): Parsley[Tok, A] = ps.reduceLeftOption(_<|>_).getOrElse(empty)
 
     /**`attemptChoice(ps)` tries to apply the parsers in the list `ps` in order, until one of them succeeds.
-<<<<<<< HEAD
-      *  Returns the value of the succeeding parser. Utilises <\> vs choice's <|>.*/
+      *  Returns the value of the succeeding parser. Utilises `<\>` vs choice's `<|>`.*/
     def attemptChoice[Tok, A](ps: Parsley[Tok, A]*): Parsley[Tok, A] = ps.reduceLeftOption(_<\>_).getOrElse(empty)
-=======
-      *  Returns the value of the succeeding parser. Utilises `<\>` vs choice's `<|>`.*/
-    def attemptChoice[A](ps: Parsley[A]*): Parsley[A] = ps.reduceLeftOption(_<\>_).getOrElse(empty)
->>>>>>> 091ee978
 
     /** `repeat(n, p)` parses `n` occurrences of `p`. If `n` is smaller or equal to zero, the parser is
       *  `pure(Nil)`. Returns a list of `n` values returned by `p`.*/
@@ -43,21 +38,12 @@
 
     /**optional(p) tries to apply parser `p`. It will parse `p` or nothing. It only fails if `p`
       * fails after consuming input. It discards the result of `p`.*/
-<<<<<<< HEAD
-    def optional[Tok, A](p: =>Parsley[Tok, A]): Parsley[Tok, Unit] = (p *> unit).getOrElse(())
+    def optional[Tok](p: =>Parsley[Tok, _]): Parsley[Tok, Unit] = void(p).getOrElse(())
 
     /**`between(open, close, p)` parses `open`, followed by `p` and `close`. Returns the value returned by `p`.*/
-    def between[Tok, O, C, A](open: =>Parsley[Tok, O],
-                              close: =>Parsley[Tok, C],
-                              p: =>Parsley[Tok, A]): Parsley[Tok, A] = open *> p <* close
-=======
-    def optional(p: =>Parsley[_]): Parsley[Unit] = void(p).getOrElse(())
-
-    /**`between(open, close, p)` parses `open`, followed by `p` and `close`. Returns the value returned by `p`.*/
-    def between[A](open: =>Parsley[_],
-                   close: =>Parsley[_],
-                   p: =>Parsley[A]): Parsley[A] = open *> p <* close
->>>>>>> 091ee978
+    def between[Tok, A](open: =>Parsley[Tok, _],
+                        close: =>Parsley[Tok, _],
+                        p: =>Parsley[Tok, A]): Parsley[Tok, A] = open *> p <* close
 
     /**`some(p)` applies the parser `p` *one* or more times. Returns a list of the returned values of `p`.*/
     def some[Tok, A](p: =>Parsley[Tok, A]): Parsley[Tok, List[A]] = manyN(1, p)
@@ -133,23 +119,14 @@
       * returned by `p`.*/
     def chainr1[Tok, A](p: =>Parsley[Tok, A], op: =>Parsley[Tok, (A, A) => A]): Parsley[Tok, A] = new DeepEmbedding.Chainr(p, op)
 
-<<<<<<< HEAD
-    /**`chainPre(p, op)` parses many prefixed applications of `op` onto a single final result of `p`*/
-    def chainPre[Tok, A](p: =>Parsley[Tok, A], op: =>Parsley[Tok, A => A]): Parsley[Tok, A] = new DeepEmbedding.ChainPre(p, op)
-=======
     /**`chainPre(op, p)` parses many prefixed applications of `op` onto a single final result of `p`*/
-    def chainPre[A](op: =>Parsley[A => A], p: =>Parsley[A]): Parsley[A] = new DeepEmbedding.ChainPre(p, op)
->>>>>>> 091ee978
+    def chainPre[Tok, A](op: =>Parsley[Tok, A => A], p: =>Parsley[Tok, A]): Parsley[Tok, A] = new DeepEmbedding.ChainPre(p, op)
 
     /**chainl1(p, op) parses *one* or more occurrences of `p`, separated by `op`. Returns a value
       * obtained by a left associative application of all functions return by `op` to the values
       * returned by `p`. This parser can for example be used to eliminate left recursion which
       * typically occurs in expression grammars.*/
-<<<<<<< HEAD
-    def chainl1[Tok, A](p: =>Parsley[Tok, A], op: =>Parsley[Tok, (A, A) => A]): Parsley[Tok, A] = new DeepEmbedding.Chainl(p, op)
-=======
-    def chainl1[A](p: =>Parsley[A], op: =>Parsley[(A, A) => A]): Parsley[A] = new DeepEmbedding.Chainl(+p, op)
->>>>>>> 091ee978
+    def chainl1[Tok, A](p: =>Parsley[Tok, A], op: =>Parsley[Tok, (A, A) => A]): Parsley[Tok, A] = new DeepEmbedding.Chainl(+p, op)
 
     /**`chainPost(p, op)` parses one occurrence of `p`, followed by many postfix applications of `op`
       * that associate to the left.*/
@@ -159,7 +136,7 @@
     val eof: Parsley[Any, Unit] = new DeepEmbedding.*>(new DeepEmbedding.Eof, unit)
 
     /**This parser only succeeds if there is still more input.*/
-    val more: Parsley[Unit] = notFollowedBy(eof)
+    val more: Parsley[Any, Unit] = notFollowedBy(eof)
 
     /**`notFollowedBy(p)` only succeeds when parser `p` fails. This parser does not consume any input.
       * This parser can be used to implement the 'longest match' rule. For example, when recognising
@@ -189,16 +166,16 @@
       * @param q If `p` returns `true` then this parser is executed
       * @return ()
       */
-    def when(p: =>Parsley[Boolean], q: =>Parsley[Unit]): Parsley[Unit] = p ?: (q, unit)
+    def when[Tok](p: =>Parsley[Tok, Boolean], q: =>Parsley[Tok, Unit]): Parsley[Tok, Unit] = p ?: (q, unit)
 
     /** `whileP(p)` will continue to run `p` until it returns `false`. This is often useful in conjunction with stateful
       * parsers.
       * @param p The parser to continuously execute
       * @return ()
       */
-    def whileP(p: =>Parsley[Boolean]): Parsley[Unit] =
-    {
-        lazy val whilePP: Parsley[Unit] = when(p, whilePP)
+    def whileP[Tok](p: =>Parsley[Tok, Boolean]): Parsley[Tok, Unit] =
+    {
+        lazy val whilePP: Parsley[Tok, Unit] = when(p, whilePP)
         whilePP
     }
 
@@ -222,7 +199,7 @@
       * @param body The body of the loop performed each iteration
       * @return ()
       */
-    def forP[A](v: Var, init: =>Parsley[A], cond: =>Parsley[A => Boolean], step: =>Parsley[A => A], body: =>Parsley[_]): Parsley[Unit] =
+    def forP[Tok, A](v: Var, init: =>Parsley[Tok, A], cond: =>Parsley[Tok, A => Boolean], step: =>Parsley[Tok, A => A], body: =>Parsley[Tok, _]): Parsley[Tok, Unit] =
     {
         val _cond = gets(v, cond)
         val _step = put(v, gets(v, step))
