--- conflicted
+++ resolved
@@ -411,12 +411,8 @@
 {
     private [parsley] class WhiteSpace(ws: TokenSet, start: String, end: String, line: String, nested: Boolean) extends Parsley[Char, Nothing]
     {
-<<<<<<< HEAD
-        override protected def preprocess[Cont[_, _], N >: Nothing](implicit seen: Set[Parsley[_, _]], label: UnsafeOption[String], ops: ContOps[Cont]): Cont[Parsley[_, _], Parsley[Char, N]] = result(this)
-=======
-        override protected def preprocess[Cont[_, _], N >: Nothing](implicit seen: Set[Parsley[_]], sub: SubMap, label: UnsafeOption[String], ops: ContOps[Cont]): Cont[Parsley[_], Parsley[N]] = result(this)
-        override def findLetsAux[Cont[_, _]](implicit seen: Set[Parsley[_]], state: LetFinderState, ops: ContOps[Cont]): Cont[Unit, Unit] = result(())
->>>>>>> 091ee978
+        override protected def preprocess[Cont[_, _], N >: Nothing](implicit seen: Set[Parsley[_, _]], sub: SubMap, label: UnsafeOption[String], ops: ContOps[Cont]): Cont[Parsley[_, _], Parsley[Char, N]] = result(this)
+        override def findLetsAux[Cont[_, _]](implicit seen: Set[Parsley[_]], state: LetFinderState, ops: ContOps[Cont]): Cont[Unit, Unit] = result(())
         override private [parsley] def codeGen[Cont[_, _]](implicit instrs: InstrBuffer, state: CodeGenState, ops: ContOps[Cont]): Cont[Unit, Unit] =
         {
             result(instrs += new instructions.TokenWhiteSpace(ws, start, end, line, nested))
@@ -425,12 +421,8 @@
 
     private [parsley] class SkipComments(start: String, end: String, line: String, nested: Boolean) extends Parsley[Char, Nothing]
     {
-<<<<<<< HEAD
-        override protected def preprocess[Cont[_, _], N >: Nothing](implicit seen: Set[Parsley[_, _]], label: UnsafeOption[String], ops: ContOps[Cont]): Cont[Parsley[_, _], Parsley[Char, N]] = result(this)
-=======
-        override protected def preprocess[Cont[_, _], N >: Nothing](implicit seen: Set[Parsley[_]], sub: SubMap, label: UnsafeOption[String], ops: ContOps[Cont]): Cont[Parsley[_], Parsley[N]] = result(this)
-        override def findLetsAux[Cont[_, _]](implicit seen: Set[Parsley[_]], state: LetFinderState, ops: ContOps[Cont]): Cont[Unit, Unit] = result(())
->>>>>>> 091ee978
+        override protected def preprocess[Cont[_, _], N >: Nothing](implicit seen: Set[Parsley[_, _]], sub: SubMap, label: UnsafeOption[String], ops: ContOps[Cont]): Cont[Parsley[_, _], Parsley[Char, N]] = result(this)
+        override def findLetsAux[Cont[_, _]](implicit seen: Set[Parsley[_]], state: LetFinderState, ops: ContOps[Cont]): Cont[Unit, Unit] = result(())
         override private [parsley] def codeGen[Cont[_, _]](implicit instrs: InstrBuffer, state: CodeGenState, ops: ContOps[Cont]): Cont[Unit, Unit] =
         {
             result(instrs += new instructions.TokenSkipComments(start, end, line, nested))
@@ -439,12 +431,8 @@
 
     private [parsley] class Comment(start: String, end: String, line: String, nested: Boolean) extends Parsley[Char, Unit]
     {
-<<<<<<< HEAD
-        override protected def preprocess[Cont[_, _], U >: Unit](implicit seen: Set[Parsley[_, _]], label: UnsafeOption[String], ops: ContOps[Cont]): Cont[Parsley[_, _], Parsley[Char, U]] = result(this)
-=======
-        override protected def preprocess[Cont[_, _], U >: Unit](implicit seen: Set[Parsley[_]], sub: SubMap, label: UnsafeOption[String], ops: ContOps[Cont]): Cont[Parsley[_], Parsley[U]] = result(this)
-        override def findLetsAux[Cont[_, _]](implicit seen: Set[Parsley[_]], state: LetFinderState, ops: ContOps[Cont]): Cont[Unit, Unit] = result(())
->>>>>>> 091ee978
+        override protected def preprocess[Cont[_, _], U >: Unit](implicit seen: Set[Parsley[_, _]], sub: SubMap, label: UnsafeOption[String], ops: ContOps[Cont]): Cont[Parsley[_, _], Parsley[Char, U]] = result(this)
+        override def findLetsAux[Cont[_, _]](implicit seen: Set[Parsley[_]], state: LetFinderState, ops: ContOps[Cont]): Cont[Unit, Unit] = result(())
         override private [parsley] def codeGen[Cont[_, _]](implicit instrs: InstrBuffer, state: CodeGenState, ops: ContOps[Cont]): Cont[Unit, Unit] =
         {
             result(instrs += new instructions.TokenComment(start, end, line, nested))
@@ -453,11 +441,7 @@
 
     private [parsley] class Sign[A](ty: SignType, val expected: UnsafeOption[String] = null) extends Parsley[Char, A => A]
     {
-<<<<<<< HEAD
-        override protected def preprocess[Cont[_, _], F >: A => A](implicit seen: Set[Parsley[_, _]], label: UnsafeOption[String], ops: ContOps[Cont]): Cont[Parsley[_, _], Parsley[Char, F]] =
-=======
-        override protected def preprocess[Cont[_, _], F >: A => A](implicit seen: Set[Parsley[_]], sub: SubMap, label: UnsafeOption[String], ops: ContOps[Cont]): Cont[Parsley[_], Parsley[F]] =
->>>>>>> 091ee978
+        override protected def preprocess[Cont[_, _], F >: A => A](implicit seen: Set[Parsley[_, _]], sub: SubMap, label: UnsafeOption[String], ops: ContOps[Cont]): Cont[Parsley[_, _], Parsley[Char, F]] =
         {
             if (label == null) result(this)
             else result(new Sign(ty, label))
@@ -471,11 +455,7 @@
 
     private [parsley] class Natural(val expected: UnsafeOption[String] = null) extends Parsley[Char, Int]
     {
-<<<<<<< HEAD
-        override protected def preprocess[Cont[_, _], I >: Int](implicit seen: Set[Parsley[_, _]], label: UnsafeOption[String], ops: ContOps[Cont]): Cont[Parsley[_, _], Parsley[Char, I]] =
-=======
-        override protected def preprocess[Cont[_, _], I >: Int](implicit seen: Set[Parsley[_]], sub: SubMap, label: UnsafeOption[String], ops: ContOps[Cont]): Cont[Parsley[_], Parsley[I]] =
->>>>>>> 091ee978
+        override protected def preprocess[Cont[_, _], I >: Int](implicit seen: Set[Parsley[_, _]], sub: SubMap, label: UnsafeOption[String], ops: ContOps[Cont]): Cont[Parsley[_, _], Parsley[Char, I]] =
         {
             if (label == null) result(this)
             else result(new Natural(label))
@@ -489,11 +469,7 @@
 
     private [parsley] class Float(val expected: UnsafeOption[String] = null) extends Parsley[Char, Double]
     {
-<<<<<<< HEAD
-        override protected def preprocess[Cont[_, _], D >: Double](implicit seen: Set[Parsley[_, _]], label: UnsafeOption[String], ops: ContOps[Cont]): Cont[Parsley[_, _], Parsley[Char, D]] =
-=======
-        override protected def preprocess[Cont[_, _], D >: Double](implicit seen: Set[Parsley[_]], sub: SubMap, label: UnsafeOption[String], ops: ContOps[Cont]): Cont[Parsley[_], Parsley[D]] =
->>>>>>> 091ee978
+        override protected def preprocess[Cont[_, _], D >: Double](implicit seen: Set[Parsley[_, _]], sub: SubMap, label: UnsafeOption[String], ops: ContOps[Cont]): Cont[Parsley[_, _], Parsley[Char, D]] =
         {
             if (label == null) result(this)
             else result(new Float(label))
@@ -507,11 +483,7 @@
 
     private [parsley] class Escape(val expected: UnsafeOption[String] = null) extends Parsley[Char, Char]
     {
-<<<<<<< HEAD
-        override protected def preprocess[Cont[_, _], C >: Char](implicit seen: Set[Parsley[_, _]], label: UnsafeOption[String], ops: ContOps[Cont]): Cont[Parsley[_, _], Parsley[Char, C]] =
-=======
-        override protected def preprocess[Cont[_, _], C >: Char](implicit seen: Set[Parsley[_]], sub: SubMap, label: UnsafeOption[String], ops: ContOps[Cont]): Cont[Parsley[_], Parsley[C]] =
->>>>>>> 091ee978
+        override protected def preprocess[Cont[_, _], C >: Char](implicit seen: Set[Parsley[_, _]], sub: SubMap, label: UnsafeOption[String], ops: ContOps[Cont]): Cont[Parsley[_, _], Parsley[Char, C]] =
         {
             if (label == null) result(this)
             else result(new Escape(label))
@@ -525,11 +497,7 @@
 
     private [parsley] class StringLiteral(ws: TokenSet, val expected: UnsafeOption[String] = null) extends Parsley[Char, String]
     {
-<<<<<<< HEAD
-        override protected def preprocess[Cont[_, _], S >: String](implicit seen: Set[Parsley[_, _]], label: UnsafeOption[String], ops: ContOps[Cont]): Cont[Parsley[_, _], Parsley[Char, S]] =
-=======
-        override protected def preprocess[Cont[_, _], S >: String](implicit seen: Set[Parsley[_]], sub: SubMap, label: UnsafeOption[String], ops: ContOps[Cont]): Cont[Parsley[_], Parsley[S]] =
->>>>>>> 091ee978
+        override protected def preprocess[Cont[_, _], S >: String](implicit seen: Set[Parsley[_, _]], sub: SubMap, label: UnsafeOption[String], ops: ContOps[Cont]): Cont[Parsley[_, _], Parsley[Char, S]] =
         {
             if (label == null) result(this)
             else result(new StringLiteral(ws, label))
@@ -543,11 +511,7 @@
 
     private [parsley] class RawStringLiteral(val expected: UnsafeOption[String] = null) extends Parsley[Char, String]
     {
-<<<<<<< HEAD
-        override protected def preprocess[Cont[_, _], S >: String](implicit seen: Set[Parsley[_, _]], label: UnsafeOption[String], ops: ContOps[Cont]): Cont[Parsley[_, _], Parsley[Char, S]] =
-=======
-        override protected def preprocess[Cont[_, _], S >: String](implicit seen: Set[Parsley[_]], sub: SubMap, label: UnsafeOption[String], ops: ContOps[Cont]): Cont[Parsley[_], Parsley[S]] =
->>>>>>> 091ee978
+        override protected def preprocess[Cont[_, _], S >: String](implicit seen: Set[Parsley[_, _]], sub: SubMap, label: UnsafeOption[String], ops: ContOps[Cont]): Cont[Parsley[_, _], Parsley[Char, S]] =
         {
             if (label == null) result(this)
             else result(new RawStringLiteral(label))
@@ -561,11 +525,7 @@
 
     private [parsley] class Identifier(start: TokenSet, letter: TokenSet, keywords: Set[String], val expected: UnsafeOption[String] = null) extends Parsley[Char, String]
     {
-<<<<<<< HEAD
-        override protected def preprocess[Cont[_, _], S >: String](implicit seen: Set[Parsley[_, _]], label: UnsafeOption[String], ops: ContOps[Cont]): Cont[Parsley[_, _], Parsley[Char, S]] =
-=======
-        override protected def preprocess[Cont[_, _], S >: String](implicit seen: Set[Parsley[_]], sub: SubMap, label: UnsafeOption[String], ops: ContOps[Cont]): Cont[Parsley[_], Parsley[S]] =
->>>>>>> 091ee978
+        override protected def preprocess[Cont[_, _], S >: String](implicit seen: Set[Parsley[_, _]], sub: SubMap, label: UnsafeOption[String], ops: ContOps[Cont]): Cont[Parsley[_, _], Parsley[Char, S]] =
         {
             if (label == null) result(this)
             else result(new Identifier(start, letter, keywords, label))
@@ -579,11 +539,7 @@
 
     private [parsley] class UserOp(start: TokenSet, letter: TokenSet, operators: Set[String], val expected: UnsafeOption[String] = null) extends Parsley[Char, String]
     {
-<<<<<<< HEAD
-        override protected def preprocess[Cont[_, _], S >: String](implicit seen: Set[Parsley[_, _]], label: UnsafeOption[String], ops: ContOps[Cont]): Cont[Parsley[_, _], Parsley[Char, S]] =
-=======
-        override protected def preprocess[Cont[_, _], S >: String](implicit seen: Set[Parsley[_]], sub: SubMap, label: UnsafeOption[String], ops: ContOps[Cont]): Cont[Parsley[_], Parsley[S]] =
->>>>>>> 091ee978
+        override protected def preprocess[Cont[_, _], S >: String](implicit seen: Set[Parsley[_, _]], sub: SubMap, label: UnsafeOption[String], ops: ContOps[Cont]): Cont[Parsley[_, _], Parsley[Char, S]] =
         {
             if (label == null) result(this)
             else result(new UserOp(start, letter, operators, label))
@@ -597,11 +553,7 @@
 
     private [parsley] class ReservedOp(start: TokenSet, letter: TokenSet, operators: Set[String], val expected: UnsafeOption[String] = null) extends Parsley[Char, String]
     {
-<<<<<<< HEAD
-        override protected def preprocess[Cont[_, _], S >: String](implicit seen: Set[Parsley[_, _]], label: UnsafeOption[String], ops: ContOps[Cont]): Cont[Parsley[_, _], Parsley[Char, S]] =
-=======
-        override protected def preprocess[Cont[_, _], S >: String](implicit seen: Set[Parsley[_]], sub: SubMap, label: UnsafeOption[String], ops: ContOps[Cont]): Cont[Parsley[_], Parsley[S]] =
->>>>>>> 091ee978
+        override protected def preprocess[Cont[_, _], S >: String](implicit seen: Set[Parsley[_, _]], sub: SubMap, label: UnsafeOption[String], ops: ContOps[Cont]): Cont[Parsley[_, _], Parsley[Char, S]] =
         {
             if (label == null) result(this)
             else result(new ReservedOp(start, letter, operators, label))
@@ -615,11 +567,7 @@
 
     private [parsley] class Keyword(private [Keyword] val keyword: String, letter: TokenSet, caseSensitive: Boolean, val expected: UnsafeOption[String] = null) extends Parsley[Char, Nothing]
     {
-<<<<<<< HEAD
-        override protected def preprocess[Cont[_, _], N >: Nothing](implicit seen: Set[Parsley[_, _]], label: UnsafeOption[String], ops: ContOps[Cont]): Cont[Parsley[_, _], Parsley[Char, N]] =
-=======
-        override protected def preprocess[Cont[_, _], N >: Nothing](implicit seen: Set[Parsley[_]], sub: SubMap, label: UnsafeOption[String], ops: ContOps[Cont]): Cont[Parsley[_], Parsley[N]] =
->>>>>>> 091ee978
+        override protected def preprocess[Cont[_, _], N >: Nothing](implicit seen: Set[Parsley[_, _]], sub: SubMap, label: UnsafeOption[String], ops: ContOps[Cont]): Cont[Parsley[_, _], Parsley[Char, N]] =
         {
             if (label == null) result(this)
             else result(new Keyword(keyword, letter, caseSensitive, label))
@@ -633,11 +581,7 @@
 
     private [parsley] class Operator(private [Operator] val operator: String, letter: TokenSet, val expected: UnsafeOption[String] = null) extends Parsley[Char, Nothing]
     {
-<<<<<<< HEAD
-        override protected def preprocess[Cont[_, _], N >: Nothing](implicit seen: Set[Parsley[_, _]], label: UnsafeOption[String], ops: ContOps[Cont]): Cont[Parsley[_, _], Parsley[Char, N]] =
-=======
-        override protected def preprocess[Cont[_, _], N >: Nothing](implicit seen: Set[Parsley[_]], sub: SubMap, label: UnsafeOption[String], ops: ContOps[Cont]): Cont[Parsley[_], Parsley[N]] =
->>>>>>> 091ee978
+        override protected def preprocess[Cont[_, _], N >: Nothing](implicit seen: Set[Parsley[_, _]], sub: SubMap, label: UnsafeOption[String], ops: ContOps[Cont]): Cont[Parsley[_, _], Parsley[Char, N]] =
         {
             if (label == null) result(this)
             else result(new Operator(operator, letter, label))
@@ -651,11 +595,7 @@
 
     private [parsley] class MaxOp(private [MaxOp] val operator: String, ops: Set[String], val expected: UnsafeOption[String] = null) extends Parsley[Char, Nothing]
     {
-<<<<<<< HEAD
-        override protected def preprocess[Cont[_, _], N >: Nothing](implicit seen: Set[Parsley[_, _]], label: UnsafeOption[String], ops_ : ContOps[Cont]): Cont[Parsley[_, _], Parsley[Char, N]] =
-=======
-        override protected def preprocess[Cont[_, _], N >: Nothing](implicit seen: Set[Parsley[_]], sub: SubMap, label: UnsafeOption[String], ops_ : ContOps[Cont]): Cont[Parsley[_], Parsley[N]] =
->>>>>>> 091ee978
+        override protected def preprocess[Cont[_, _], N >: Nothing](implicit seen: Set[Parsley[_, _]], sub: SubMap, label: UnsafeOption[String], ops_ : ContOps[Cont]): Cont[Parsley[_, _], Parsley[Char, N]] =
         {
             if (label == null) result(this)
             else result(new MaxOp(operator, ops, label))
