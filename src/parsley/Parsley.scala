--- conflicted
+++ resolved
@@ -139,11 +139,7 @@
          * @param msg The message used for the error if the input failed the check
          * @return The result of the invokee if it passes the predicate
          */
-<<<<<<< HEAD
         def guardNot(pred: A => Boolean, msg: String): Parsley[A] = guard(!pred(_), msg)
-=======
-        def guardNot(pred: A => Boolean, msg: String): Parsley[A] = guard((x: A) => !pred(x), msg)
->>>>>>> d5450a3c
         /** Similar to `filterNot`, except the error message desired is also provided. This allows you to name the message
          * itself. The message is provided as a generator, which allows the user to avoid otherwise expensive
          * computation.
@@ -151,11 +147,7 @@
          * @param msggen Generator function for error message, generating a message based on the result of the parser
          * @return The result of the invokee if it passes the predicate
          */
-<<<<<<< HEAD
         def guardNot(pred: A => Boolean, msggen: A => String): Parsley[A] = guard(!pred(_), msggen)
-=======
-        def guardNot(pred: A => Boolean, msggen: A => String): Parsley[A] = guard((x: A) => !pred(x), msggen)
->>>>>>> d5450a3c
         /**Alias for guard combinator, taking a fixed message.*/
         def >?>(pred: A => Boolean, msg: String): Parsley[A] = guard(pred, msg)
         /**Alias for guard combinator, taking a dynamic message generator.*/
@@ -1070,11 +1062,7 @@
                     optimise
                 // string(s) *> string(t) = string(st) *> pure(t)
                 case st2@StringTok(t) =>
-<<<<<<< HEAD
                     p = new StringTok(s + t, if (st1.expected != null) st1.expected else if (st2.expected != null) st2.expected else null).asInstanceOf[Parsley[A]]
-=======
-                    p = new StringTok(s + t, if (st1.expected != null) st1.expected else if (st1.expected != null) st1.expected else null).asInstanceOf[Parsley[A]]
->>>>>>> d5450a3c
                     q = new Pure(t).asInstanceOf[Parsley[B]]
                     optimise
             }
@@ -2392,13 +2380,4 @@
             res
         }
     }
-}
-
-object Test
-{
-    import Char._
-    def main(args: Array[String]): Unit =
-    {
-        println(runParser(char('a').hide, "b"))
-    }
 }