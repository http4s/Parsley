--- conflicted
+++ resolved
@@ -1,8 +1,5 @@
-<<<<<<< HEAD
 package org.http4s
-=======
 package parsley
->>>>>>> c644a7c9
 
 import parsley._
 import parsley.Char.{alphaNum, letter, whitespace, oneOf => inSet}
